use crate::migration::{
    migrate_config, migrate_pool_infos, migrate_rewards_store, migrate_total_reward_amount,
};
use crate::rewards::{
    deposit_reward, process_reward_assets, query_all_reward_infos, query_reward_info,
    withdraw_reward, withdraw_reward_others,
};
use crate::staking::{auto_stake, auto_stake_hook, bond, unbond, update_list_stakers};
use crate::state::{
    read_config, read_pool_info, read_rewards_per_sec, stakers_read, store_config, store_pool_info,
    store_rewards_per_sec, Config, MigrationParams, PoolInfo,
};

use cosmwasm_std::{
    attr, from_binary, to_binary, Binary, CanonicalAddr, CosmosMsg, Decimal, Deps, DepsMut, Env,
    HandleResponse, HumanAddr, InitResponse, MessageInfo, MigrateResponse, Order, StdError,
    StdResult, Uint128,
};
use oraiswap::asset::{Asset, AssetInfo, AssetRaw, ORAI_DENOM};
use oraiswap::staking::{
    ConfigResponse, Cw20HookMsg, HandleMsg, InitMsg, MigrateMsg, PoolInfoResponse, QueryMsg,
    RewardsPerSecResponse,
};

use cw20::Cw20ReceiveMsg;

pub fn init(deps: DepsMut, _env: Env, info: MessageInfo, msg: InitMsg) -> StdResult<InitResponse> {
    store_config(
        deps.storage,
        &Config {
            owner: deps
                .api
                .canonical_address(&msg.owner.unwrap_or(info.sender.clone()))?,
            rewarder: deps.api.canonical_address(&msg.rewarder)?,
            minter: deps
                .api
                .canonical_address(&msg.minter.unwrap_or(info.sender))?,
            oracle_addr: deps.api.canonical_address(&msg.oracle_addr)?,
            factory_addr: deps.api.canonical_address(&msg.factory_addr)?,
            // default base_denom pass to factory is orai token
            base_denom: msg.base_denom.unwrap_or(ORAI_DENOM.to_string()),
        },
    )?;

    Ok(InitResponse::default())
}

pub fn handle(
    deps: DepsMut,
    env: Env,
    info: MessageInfo,
    msg: HandleMsg,
) -> StdResult<HandleResponse> {
    match msg {
        HandleMsg::Receive(msg) => receive_cw20(deps, info, msg),
        HandleMsg::UpdateConfig { rewarder, owner } => update_config(deps, info, owner, rewarder),
        HandleMsg::UpdateRewardsPerSec { asset_info, assets } => {
            update_rewards_per_sec(deps, env, info, asset_info, assets)
        }
        HandleMsg::DepositReward { rewards } => deposit_reward(deps, info, rewards),
        HandleMsg::RegisterAsset {
            asset_info,
            staking_token,
        } => register_asset(deps, info, asset_info, staking_token),
        HandleMsg::DeprecateStakingToken {
            asset_info,
            new_staking_token,
        } => deprecate_staking_token(deps, info, asset_info, new_staking_token),
        HandleMsg::Unbond { asset_info, amount } => unbond(deps, info.sender, asset_info, amount),
        HandleMsg::Withdraw { asset_info } => withdraw_reward(deps, env, info, asset_info),
        HandleMsg::WithdrawOthers {
            asset_info,
            staker_addrs,
        } => withdraw_reward_others(deps, env, info, staker_addrs, asset_info),
        HandleMsg::AutoStake {
            assets,
            slippage_tolerance,
        } => auto_stake(deps, env, info, assets, slippage_tolerance),
        HandleMsg::AutoStakeHook {
            asset_info,
            staking_token,
            staker_addr,
            prev_staking_token_amount,
        } => auto_stake_hook(
            deps,
            env,
            info,
            asset_info,
            staking_token,
            staker_addr,
            prev_staking_token_amount,
        ),
        HandleMsg::UpdateListStakers {
            asset_info,
            stakers,
        } => update_list_stakers(deps, env, info, asset_info, stakers),
    }
}

pub fn receive_cw20(
    deps: DepsMut,
    info: MessageInfo,
    cw20_msg: Cw20ReceiveMsg,
) -> StdResult<HandleResponse> {
    match from_binary(&cw20_msg.msg.unwrap_or(Binary::default())) {
        Ok(Cw20HookMsg::Bond { asset_info }) => {
            // check permission
            let asset_key = asset_info.to_vec(deps.api)?;
            let pool_info: PoolInfo = read_pool_info(deps.storage, &asset_key)?;

            // only staking token contract can execute this message
            let token_raw = deps.api.canonical_address(&info.sender)?;
            if pool_info.staking_token != token_raw {
                // if user is trying to bond old token, return friendly error message
                if let Some(params) = pool_info.migration_params {
                    if params.deprecated_staking_token == token_raw {
                        let staking_token_addr =
                            deps.api.human_address(&pool_info.staking_token)?;
                        return Err(StdError::generic_err(format!(
                            "The staking token for this asset has been migrated to {}",
                            staking_token_addr
                        )));
                    }
                }

                return Err(StdError::generic_err("unauthorized"));
            }

            bond(deps, cw20_msg.sender, asset_info, cw20_msg.amount)
        }
        Err(_) => Err(StdError::generic_err("invalid cw20 hook message")),
    }
}

pub fn update_config(
    deps: DepsMut,
    info: MessageInfo,
    owner: Option<HumanAddr>,
    rewarder: Option<HumanAddr>,
) -> StdResult<HandleResponse> {
    let mut config: Config = read_config(deps.storage)?;

    if deps.api.canonical_address(&info.sender)? != config.owner {
        return Err(StdError::generic_err("unauthorized"));
    }

    if let Some(owner) = owner {
        config.owner = deps.api.canonical_address(&owner)?;
    }

    if let Some(rewarder) = rewarder {
        config.rewarder = deps.api.canonical_address(&rewarder)?;
    }

    store_config(deps.storage, &config)?;
    Ok(HandleResponse {
        messages: vec![],
        attributes: vec![attr("action", "update_config")],
        data: None,
    })
}

// need to withdraw all rewards of the stakers belong to the pool
// may need to call withdraw from backend side by querying all stakers with pagination in case out of gas
fn update_rewards_per_sec(
    deps: DepsMut,
    env: Env,
    info: MessageInfo,
    asset_info: AssetInfo,
    assets: Vec<Asset>,
) -> StdResult<HandleResponse> {
    let config: Config = read_config(deps.storage)?;

    if deps.api.canonical_address(&info.sender)? != config.owner {
        return Err(StdError::generic_err("unauthorized"));
    }

    let asset_key = asset_info.to_vec(deps.api)?;

    // withdraw all rewards for all stakers from this pool
    let staker_addrs = stakers_read(deps.storage, &asset_key)
        .range(None, None, Order::Ascending)
        .map(|item| {
            let (k, _) = item?;
            Ok(CanonicalAddr::from(k))
        })
        .collect::<StdResult<Vec<CanonicalAddr>>>()?;

    let mut messages: Vec<CosmosMsg> = vec![];

    // withdraw reward for each staker
    for staker_addr_raw in staker_addrs {
<<<<<<< HEAD
        if let Ok(reward_assets) = process_withdraw_reward(
            deps.storage,
            deps.api,
            staker_addr_raw.clone(),
            Some(asset_key.clone()),
        ) {
            messages.extend(
                reward_assets
                    .into_iter()
                    .map(|ra| {
                        Ok(ra.into_msg(
                            None,
                            &deps.querier,
                            env.contract.address.clone(),
                            deps.api.human_address(&staker_addr_raw)?,
                        )?)
                    })
                    .collect::<StdResult<Vec<CosmosMsg>>>()?,
            );
        }
=======
        let reward_assets = process_reward_assets(
            deps.storage,
            deps.api,
            &staker_addr_raw,
            &Some(asset_key.clone()),
        )?;

        messages.extend(
            reward_assets
                .into_iter()
                .map(|ra| {
                    Ok(ra.into_msg(
                        None,
                        &deps.querier,
                        env.contract.address.clone(),
                        deps.api.human_address(&staker_addr_raw)?,
                    )?)
                })
                .collect::<StdResult<Vec<CosmosMsg>>>()?,
        );
>>>>>>> 63514e4a
    }

    // convert assets to raw_assets
    let raw_assets = assets
        .into_iter()
        .map(|w| Ok(w.to_raw(deps.api)?))
        .collect::<StdResult<Vec<AssetRaw>>>()?;

    store_rewards_per_sec(deps.storage, &asset_key, raw_assets)?;

    Ok(HandleResponse {
        messages,
        attributes: vec![attr("action", "update_rewards_per_sec")],
        data: None,
    })
}

fn register_asset(
    deps: DepsMut,
    info: MessageInfo,
    asset_info: AssetInfo,
    staking_token: HumanAddr,
) -> StdResult<HandleResponse> {
    let config: Config = read_config(deps.storage)?;

    if config.owner != deps.api.canonical_address(&info.sender)? {
        return Err(StdError::generic_err("unauthorized"));
    }

    // query asset_key from AssetInfo
    let asset_key = asset_info.to_vec(deps.api)?;
    if read_pool_info(deps.storage, &asset_key).is_ok() {
        return Err(StdError::generic_err("Asset was already registered"));
    }

    store_pool_info(
        deps.storage,
        &asset_key,
        &PoolInfo {
            staking_token: deps.api.canonical_address(&staking_token)?,
            total_bond_amount: Uint128::zero(),
            reward_index: Decimal::zero(),
            pending_reward: Uint128::zero(),
            migration_params: None,
        },
    )?;

    Ok(HandleResponse {
        messages: vec![],
        attributes: vec![
            attr("action", "register_asset"),
            attr("asset_info", asset_info),
        ],
        data: None,
    })
}

fn deprecate_staking_token(
    deps: DepsMut,
    info: MessageInfo,
    asset_info: AssetInfo,
    new_staking_token: HumanAddr,
) -> StdResult<HandleResponse> {
    let config: Config = read_config(deps.storage)?;

    if config.owner != deps.api.canonical_address(&info.sender)? {
        return Err(StdError::generic_err("unauthorized"));
    }

    let asset_key = asset_info.to_vec(deps.api)?;
    let mut pool_info: PoolInfo = read_pool_info(deps.storage, &asset_key)?;

    if pool_info.migration_params.is_some() {
        return Err(StdError::generic_err(
            "This asset LP token has already been migrated",
        ));
    }

    let deprecated_token_addr = deps.api.human_address(&pool_info.staking_token)?;

    pool_info.total_bond_amount = Uint128::zero();
    pool_info.migration_params = Some(MigrationParams {
        index_snapshot: pool_info.reward_index,
        deprecated_staking_token: pool_info.staking_token,
    });
    pool_info.staking_token = deps.api.canonical_address(&new_staking_token)?;

    store_pool_info(deps.storage, &asset_key, &pool_info)?;

    Ok(HandleResponse {
        messages: vec![],
        attributes: vec![
            attr("action", "depcrecate_staking_token"),
            attr("asset_info", asset_info),
            attr(
                "deprecated_staking_token",
                deprecated_token_addr.to_string(),
            ),
            attr("new_staking_token", new_staking_token.to_string()),
        ],
        data: None,
    })
}

pub fn query(deps: Deps, _env: Env, msg: QueryMsg) -> StdResult<Binary> {
    match msg {
        QueryMsg::Config {} => to_binary(&query_config(deps)?),
        QueryMsg::PoolInfo { asset_info } => to_binary(&query_pool_info(deps, asset_info)?),
        QueryMsg::RewardsPerSec { asset_info } => {
            to_binary(&query_rewards_per_sec(deps, asset_info)?)
        }
        QueryMsg::RewardInfo {
            staker_addr,
            asset_info,
        } => to_binary(&query_reward_info(deps, staker_addr, asset_info)?),
        QueryMsg::RewardInfos {
            asset_info,
            start_after,
            limit,
            order,
        } => to_binary(&query_all_reward_infos(
            deps,
            asset_info,
            start_after,
            limit,
            order,
        )?),
    }
}

pub fn query_config(deps: Deps) -> StdResult<ConfigResponse> {
    let state = read_config(deps.storage)?;
    let resp = ConfigResponse {
        owner: deps.api.human_address(&state.owner)?,
        rewarder: deps.api.human_address(&state.rewarder)?,
        minter: deps.api.human_address(&state.minter)?,
        oracle_addr: deps.api.human_address(&state.oracle_addr)?,
        factory_addr: deps.api.human_address(&state.factory_addr)?,
        base_denom: state.base_denom,
    };

    Ok(resp)
}

pub fn query_pool_info(deps: Deps, asset_info: AssetInfo) -> StdResult<PoolInfoResponse> {
    let asset_key = asset_info.to_vec(deps.api)?;
    let pool_info: PoolInfo = read_pool_info(deps.storage, &asset_key)?;
    Ok(PoolInfoResponse {
        asset_info,
        staking_token: deps.api.human_address(&pool_info.staking_token)?,
        total_bond_amount: pool_info.total_bond_amount,
        reward_index: pool_info.reward_index,
        pending_reward: pool_info.pending_reward,
        migration_deprecated_staking_token: pool_info.migration_params.clone().map(|params| {
            deps.api
                .human_address(&params.deprecated_staking_token)
                .unwrap()
        }),
        migration_index_snapshot: pool_info
            .migration_params
            .map(|params| params.index_snapshot),
    })
}

pub fn query_rewards_per_sec(
    deps: Deps,
    asset_info: AssetInfo,
) -> StdResult<RewardsPerSecResponse> {
    let asset_key = asset_info.to_vec(deps.api)?;

    let raw_assets = read_rewards_per_sec(deps.storage, &asset_key)?;

    let assets = raw_assets
        .into_iter()
        .map(|w| Ok(w.to_normal(deps.api)?))
        .collect::<StdResult<Vec<Asset>>>()?;

    Ok(RewardsPerSecResponse { assets })
}

// migrate contract
pub fn migrate(
    deps: DepsMut,
    _env: Env,
    _info: MessageInfo,
    msg: MigrateMsg,
) -> StdResult<MigrateResponse> {
    // migrate_pool_infos(deps.storage)?;
    // migrate_config(deps.storage)?;
    // migrate_rewards_store(deps.storage, deps.api, msg.staker_addrs)?;
    // migrate_total_reward_amount(deps.storage, deps.api, msg.amount_infos)?;

    // when the migration is executed, deprecate directly the MIR pool
    // let config = read_config(deps.storage)?;
    // let self_info = MessageInfo {
    //     sender: deps.api.human_address(&config.owner)?,
    //     sent_funds: vec![],
    // };

    // depricate old one
    // deprecate_staking_token(
    //     deps,
    //     self_info,
    //     msg.asset_info_to_deprecate,
    //     msg.new_staking_token,
    // )?;

    Ok(MigrateResponse::default())
}<|MERGE_RESOLUTION|>--- conflicted
+++ resolved
@@ -1,6 +1,4 @@
-use crate::migration::{
-    migrate_config, migrate_pool_infos, migrate_rewards_store, migrate_total_reward_amount,
-};
+use crate::migration::{migrate_config, migrate_pool_infos, migrate_rewards_store};
 use crate::rewards::{
     deposit_reward, process_reward_assets, query_all_reward_infos, query_reward_info,
     withdraw_reward, withdraw_reward_others,
@@ -190,28 +188,6 @@
 
     // withdraw reward for each staker
     for staker_addr_raw in staker_addrs {
-<<<<<<< HEAD
-        if let Ok(reward_assets) = process_withdraw_reward(
-            deps.storage,
-            deps.api,
-            staker_addr_raw.clone(),
-            Some(asset_key.clone()),
-        ) {
-            messages.extend(
-                reward_assets
-                    .into_iter()
-                    .map(|ra| {
-                        Ok(ra.into_msg(
-                            None,
-                            &deps.querier,
-                            env.contract.address.clone(),
-                            deps.api.human_address(&staker_addr_raw)?,
-                        )?)
-                    })
-                    .collect::<StdResult<Vec<CosmosMsg>>>()?,
-            );
-        }
-=======
         let reward_assets = process_reward_assets(
             deps.storage,
             deps.api,
@@ -232,7 +208,6 @@
                 })
                 .collect::<StdResult<Vec<CosmosMsg>>>()?,
         );
->>>>>>> 63514e4a
     }
 
     // convert assets to raw_assets
