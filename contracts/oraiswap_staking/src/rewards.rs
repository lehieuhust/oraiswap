--- conflicted
+++ resolved
@@ -142,38 +142,6 @@
 pub fn process_reward_assets(
     storage: &mut dyn Storage,
     api: &dyn Api,
-<<<<<<< HEAD
-    staker_addr: CanonicalAddr,
-    asset_key: Option<Vec<u8>>,
-) -> StdResult<Vec<Asset>> {
-    // get reward assets and convert into CosmMsg
-    let reward_raw_assets = _process_reward_assets(storage, &staker_addr, &asset_key)?;
-    let mut reward_assets: Vec<Asset> = vec![];
-    for reward_raw_asset in reward_raw_assets {
-        let reward_asset = reward_raw_asset.to_normal(api)?;
-        // each reward amount we need to update total_reward_amount
-        let reward_asset_key = reward_raw_asset.info.as_bytes();
-        let total_reward_amount = read_total_reward_amount(storage, &reward_asset_key)?;
-
-        // each time call withdraw reward, must check the balance is enough, so if total_reward_amount < reward_asset.amount
-        // an error will be thrown
-        store_total_reward_amount(
-            storage,
-            &reward_asset_key,
-            &(total_reward_amount - reward_asset.amount)?,
-        )?;
-
-        // finally push messsage
-        reward_assets.push(reward_asset);
-    }
-
-    Ok(reward_assets)
-}
-
-fn _process_reward_assets(
-    storage: &mut dyn Storage,
-=======
->>>>>>> 63514e4a
     staker_addr: &CanonicalAddr,
     asset_key: &Option<Vec<u8>>,
 ) -> StdResult<Vec<Asset>> {
