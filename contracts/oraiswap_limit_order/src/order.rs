--- conflicted
+++ resolved
@@ -5,13 +5,8 @@
 use crate::state::{
     increase_last_order_id, read_config, read_last_order_id, read_order, read_orderbook,
     read_orderbooks, read_orders, read_orders_with_indexer, read_reward, remove_order,
-<<<<<<< HEAD
-    remove_orderbook, store_order, store_reward, PREFIX_ORDER_BY_BIDDER, PREFIX_ORDER_BY_DIRECTION,
-    PREFIX_ORDER_BY_PRICE, PREFIX_TICK,
-=======
     remove_orderbook, store_order, store_reward, DEFAULT_LIMIT, MAX_LIMIT, PREFIX_ORDER_BY_BIDDER,
     PREFIX_ORDER_BY_DIRECTION, PREFIX_ORDER_BY_PRICE, PREFIX_TICK,
->>>>>>> e1828078
 };
 use cosmwasm_std::{
     attr, Addr, Attribute, CanonicalAddr, CosmosMsg, Decimal, Deps, DepsMut, Event, MessageInfo,
@@ -119,10 +114,7 @@
     } else {
         vec![]
     };
-<<<<<<< HEAD
-=======
-
->>>>>>> e1828078
+
     remove_order(deps.storage, &pair_key, &order)?;
 
     Ok(Response::new().add_messages(messages).add_attributes(vec![
@@ -279,20 +271,6 @@
 ) -> StdResult<(Vec<BulkOrders>, Vec<BulkOrders>)> {
     let pair_key = &orderbook_pair.get_pair_key();
 
-<<<<<<< HEAD
-    let mut pre_buy_bulk_orders: BulkOrders =
-        BulkOrders::new(0u64, Uint128::zero(), Uint128::zero());
-
-    let mut pre_sell_bulk_orders: BulkOrders =
-        BulkOrders::new(0u64, Uint128::zero(), Uint128::zero());
-    let mut i = 0;
-    let mut j = 0;
-    let mut pre_i = 0;
-    let mut pre_j = 0;
-
-    while i < best_buy_price_list.len() || j < best_sell_price_list.len() {
-        let buy_price = best_buy_price_list[i];
-=======
     let buy_position_bucket: ReadonlyBucket<u64> = ReadonlyBucket::multilevel(
         deps.storage,
         &[PREFIX_TICK, pair_key, OrderDirection::Buy.as_bytes()],
@@ -327,7 +305,6 @@
                 break;
             }
         }
->>>>>>> e1828078
         let sell_price = best_sell_price_list[j];
 
         if best_buy_price_list.len() <= i {
@@ -345,28 +322,6 @@
             break;
         }
 
-<<<<<<< HEAD
-        let mut buy_bulk_orders = if pre_i == i && j != 0 {
-            pre_buy_bulk_orders.clone()
-        } else {
-            orderbook_pair.get_orders_sum(
-                deps.as_ref().storage,
-                buy_price,
-                OrderDirection::Buy,
-                limit,
-            )?
-        };
-
-        let mut sell_bulk_orders = if pre_j == j && i != 0 {
-            pre_sell_bulk_orders.clone()
-        } else {
-            orderbook_pair.get_orders_sum(
-                deps.as_ref().storage,
-                sell_price,
-                OrderDirection::Sell,
-                limit,
-            )?
-=======
         let match_price = buy_price;
 
         if buy_bulk_orders_list.len() <= i {
@@ -384,7 +339,6 @@
             } else {
                 break;
             }
->>>>>>> e1828078
         };
 
         if sell_bulk_orders_list.len() <= j {
@@ -430,17 +384,8 @@
         buy_bulk_orders.filled_volume += sell_ask_amount;
         buy_bulk_orders.filled_ask_volume += sell_offer_amount;
 
-<<<<<<< HEAD
-        buy_bulk_orders.volume = buy_bulk_orders.volume.checked_sub(sell_ask_amount).unwrap();
-
-        sell_bulk_orders.volume = sell_bulk_orders
-            .volume
-            .checked_sub(sell_offer_amount)
-            .unwrap();
-=======
         buy_bulk_orders.volume = buy_bulk_orders.volume.checked_sub(sell_ask_amount)?;
         sell_bulk_orders.volume = sell_bulk_orders.volume.checked_sub(sell_offer_amount)?;
->>>>>>> e1828078
 
         if buy_bulk_orders.filled_ask_volume >= buy_bulk_orders.ask_volume {
             buy_bulk_orders.spread_volume = buy_bulk_orders
@@ -466,22 +411,14 @@
             buy_bulk_orders.ask_volume = Uint128::zero();
             i += 1;
         }
-<<<<<<< HEAD
-        if sell_bulk_orders.volume <= Uint128::from(10u128) {
-=======
         if sell_bulk_orders.volume <= min_vol {
->>>>>>> e1828078
             // sell out
             sell_bulk_orders.ask_volume = Uint128::zero();
             j += 1;
         }
     }
-<<<<<<< HEAD
-    return Some((buy_bulk_orders_list, sell_bulk_orders_list));
-=======
 
     return Ok((buy_bulk_orders_list, sell_bulk_orders_list));
->>>>>>> e1828078
 }
 
 fn calculate_fee(
@@ -502,43 +439,23 @@
 
     match direction {
         OrderDirection::Buy => {
-<<<<<<< HEAD
-            reward.reward_assets[0].amount += reward_fee;
-            reward.reward_assets[0].info =
-                orderbook_pair.base_coin_info.to_normal(deps.api).unwrap();
-
-=======
->>>>>>> e1828078
             relayer_fee = Uint128::min(Uint128::from(RELAY_FEE), amount);
 
             reward.reward_assets[0].amount += reward_fee;
             relayer.reward_assets[0].amount += relayer_fee;
         }
         OrderDirection::Sell => {
-<<<<<<< HEAD
-            reward.reward_assets[1].amount += reward_fee;
-            reward.reward_assets[1].info =
-                orderbook_pair.quote_coin_info.to_normal(deps.api).unwrap();
-
-            relayer_fee = Uint128::min(Uint128::from(RELAY_FEE) * price, trader_ask_asset.amount);
-=======
             relayer_fee = Uint128::min(relayer_usdt_fee, amount);
->>>>>>> e1828078
 
             reward.reward_assets[1].amount += reward_fee;
             relayer.reward_assets[1].amount += relayer_fee;
         }
     }
 
-<<<<<<< HEAD
-    trader_ask_asset.amount = trader_ask_asset.amount.checked_sub(reward_fee).unwrap();
-    trader_ask_asset.amount = trader_ask_asset.amount.checked_sub(relayer_fee).unwrap();
-=======
     trader_ask_asset.amount = trader_ask_asset
         .amount
         .checked_sub(reward_fee + relayer_fee)
         .unwrap();
->>>>>>> e1828078
     return relayer_fee + reward_fee;
 }
 
@@ -549,25 +466,8 @@
     bulk_traders: &mut Vec<Payment>,
     reward: &mut Executor,
     relayer: &mut Executor,
-<<<<<<< HEAD
-    limit: Option<u32>,
-) -> Vec<Order> {
-    let mut orders: Vec<Order> = Vec::new();
-
-    for matched_order in bulk_orders.iter_mut() {
-        let mut orders_at_price: Vec<Order> = orderbook_pair
-            .query_orders_by_price_and_direction(
-                deps.as_ref().storage,
-                matched_order.price,
-                matched_order.direction,
-                limit,
-            )
-            .unwrap();
-
-=======
 ) {
     for bulk in bulk_orders.iter_mut() {
->>>>>>> e1828078
         let mut trader_ask_asset = Asset {
             info: match bulk.direction {
                 OrderDirection::Buy => orderbook_pair.base_coin_info.to_normal(deps.api).unwrap(),
@@ -577,23 +477,6 @@
         };
         let relayer_usdt_fee = Uint128::from(RELAY_FEE) * bulk.price;
 
-<<<<<<< HEAD
-        for order in &mut orders_at_price {
-            let filled_offer = Uint128::min(order.offer_amount, matched_order.filled_volume);
-            let filled_ask = Uint128::min(order.ask_amount, matched_order.filled_ask_volume);
-
-            matched_order.filled_volume = matched_order
-                .filled_volume
-                .checked_sub(filled_offer)
-                .unwrap();
-            matched_order.filled_ask_volume = matched_order
-                .filled_ask_volume
-                .checked_sub(filled_ask)
-                .unwrap();
-
-            order.fill_order(filled_ask, filled_offer);
-            orders.push(order.clone());
-=======
         for order in bulk.orders.iter_mut() {
             let filled_offer = Uint128::min(
                 order
@@ -619,7 +502,6 @@
             bulk.filled_ask_volume = bulk.filled_ask_volume.checked_sub(filled_ask).unwrap();
 
             order.fill_order(filled_ask, filled_offer);
->>>>>>> e1828078
 
             if !filled_ask.is_zero() {
                 trader_ask_asset.amount = filled_ask;
@@ -636,18 +518,7 @@
                     let trader_payment: Payment = Payment {
                         address: deps.api.addr_humanize(&order.bidder_addr).unwrap(),
                         asset: Asset {
-<<<<<<< HEAD
-                            info: match matched_order.direction {
-                                OrderDirection::Buy => {
-                                    orderbook_pair.base_coin_info.to_normal(deps.api).unwrap()
-                                }
-                                OrderDirection::Sell => {
-                                    orderbook_pair.quote_coin_info.to_normal(deps.api).unwrap()
-                                }
-                            },
-=======
                             info: trader_ask_asset.info.clone(),
->>>>>>> e1828078
                             amount: trader_ask_asset.amount,
                         },
                     };
@@ -702,12 +573,7 @@
 
     let mut total_orders: u64 = 0;
 
-<<<<<<< HEAD
-    let (mut buy_list, mut sell_list) =
-        execute_bulk_orders(&deps, orderbook_pair.clone(), limit).unwrap();
-=======
     let (mut buy_list, mut sell_list) = execute_bulk_orders(&deps, orderbook_pair.clone(), limit)?;
->>>>>>> e1828078
 
     process_orders(
         &deps,
@@ -716,10 +582,6 @@
         &mut list_bidder,
         &mut reward,
         &mut relayer,
-<<<<<<< HEAD
-        limit,
-=======
->>>>>>> e1828078
     );
 
     process_orders(
@@ -729,36 +591,6 @@
         &mut list_asker,
         &mut reward,
         &mut relayer,
-<<<<<<< HEAD
-        limit,
-    );
-
-    for buy_order in &mut matched_buy_orders {
-        total_orders += buy_order.match_order(deps.storage, &pair_key).unwrap();
-        ret_events.push(to_events(
-            &buy_order,
-            deps.api.addr_humanize(&buy_order.bidder_addr)?.to_string(),
-            format!("{} {}", buy_order.fee, &reward.reward_assets[0].info),
-        ));
-    }
-
-    for sell_order in &mut matched_sell_orders {
-        total_orders += sell_order.match_order(deps.storage, &pair_key).unwrap();
-        ret_events.push(to_events(
-            &sell_order,
-            deps.api.addr_humanize(&sell_order.bidder_addr)?.to_string(),
-            format!("{} {}", sell_order.fee, &reward.reward_assets[1].info),
-        ));
-    }
-
-    transfer_to_trader(&deps, list_bidder, list_asker, &mut messages);
-
-    transfer_reward(
-        &deps,
-        &mut reward,
-        &mut relayer,
-        &mut total_reward,
-=======
     );
 
     for bulk in buy_list.iter_mut() {
@@ -794,7 +626,6 @@
         &orderbook_pair,
         OrderDirection::Sell,
         &mut sell_list,
->>>>>>> e1828078
         &mut messages,
     );
 
